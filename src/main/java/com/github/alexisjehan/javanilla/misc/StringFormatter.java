/*
 * MIT License
 *
 * Copyright (c) 2018-2019 Alexis Jehan
 *
 * Permission is hereby granted, free of charge, to any person obtaining a copy
 * of this software and associated documentation files (the "Software"), to deal
 * in the Software without restriction, including without limitation the rights
 * to use, copy, modify, merge, publish, distribute, sublicense, and/or sell
 * copies of the Software, and to permit persons to whom the Software is
 * furnished to do so, subject to the following conditions:
 *
 * The above copyright notice and this permission notice shall be included in all
 * copies or substantial portions of the Software.
 *
 * THE SOFTWARE IS PROVIDED "AS IS", WITHOUT WARRANTY OF ANY KIND, EXPRESS OR
 * IMPLIED, INCLUDING BUT NOT LIMITED TO THE WARRANTIES OF MERCHANTABILITY,
 * FITNESS FOR A PARTICULAR PURPOSE AND NONINFRINGEMENT. IN NO EVENT SHALL THE
 * AUTHORS OR COPYRIGHT HOLDERS BE LIABLE FOR ANY CLAIM, DAMAGES OR OTHER
 * LIABILITY, WHETHER IN AN ACTION OF CONTRACT, TORT OR OTHERWISE, ARISING FROM,
 * OUT OF OR IN CONNECTION WITH THE SOFTWARE OR THE USE OR OTHER DEALINGS IN THE
 * SOFTWARE.
 */
package com.github.alexisjehan.javanilla.misc;

import com.github.alexisjehan.javanilla.lang.Strings;
import com.github.alexisjehan.javanilla.misc.quality.Ensure;
import com.github.alexisjehan.javanilla.misc.quality.Equals;
import com.github.alexisjehan.javanilla.misc.quality.HashCode;
import com.github.alexisjehan.javanilla.misc.quality.ToString;
import com.github.alexisjehan.javanilla.misc.tuples.Pair;

import java.io.Serializable;
import java.math.RoundingMode;
import java.text.DecimalFormat;
import java.text.DecimalFormatSymbols;
import java.text.NumberFormat;
import java.util.Locale;

/**
 * <p>An immutable formatter to pretty display values of several types as {@code String}s.</p>
 * <p><b>Note</b>: This class is serializable.</p>
 * <p><b>Note</b>: This class implements its own {@link #equals(Object)}, {@link #hashCode()} and {@link #toString()}
 * methods.</p>
 * @since 1.0.0
 */
public final class StringFormatter implements Serializable {

	/**
	 * <p>Byte representation prefixes.</p>
	 * @since 1.0.0
	 */
	public enum BytePrefix {
		/**
		 * <p>SI prefix with a base of {@code 1000}.</p>
		 * @see <a href="https://en.wikipedia.org/wiki/SI_prefix">https://en.wikipedia.org/wiki/SI_prefix</a>
		 * @since 1.0.0
		 */
		SI(1_000),

		/**
		 * <p>Binary prefix with a base of {@code 1024}.</p>
		 * @see <a href="https://en.wikipedia.org/wiki/Binary_prefix">https://en.wikipedia.org/wiki/Binary_prefix</a>
		 * @since 1.0.0
		 */
		BINARY(1_024);

		/**
		 * <p>Base value.</p>
		 * @since 1.0.0
		 */
		private final int base;

		/**
		 * <p>Enumeration constructor.</p>
		 * @param base the base value
		 * @since 1.0.0
		 */
		BytePrefix(final int base) {
			this.base = base;
		}
	}

	/**
	 * <p>{@code StringFormatter} instance with default parameters.</p>
	 * @since 1.3.0
	 */
	public static final StringFormatter DEFAULT = new StringFormatter(Locale.getDefault());

	/**
	 * <p>Default float precision.</p>
	 * @since 1.0.0
	 */
<<<<<<< HEAD
	static final int DEFAULT_FLOAT_PRECISION = 2;
=======
	private static final char[] UNITS = {'k', 'M', 'G', 'T', 'P', 'E', 'Z', 'Y'};
>>>>>>> 5f1ed61f

	/**
	 * <p>Default value to enable the strict precision or not.</p>
	 * @since 1.0.0
	 */
	static final boolean DEFAULT_STRICT_PRECISION = false;

	/**
	 * <p>Units suffixes.</p>
	 * @since 1.0.0
	 */
	private static final String[] UNITS = {"k", "M", "G", "T", "P", "E", "Z", "Y"};

	/**
	 * <p>Default {@code BytePrefix}.</p>
	 * @since 1.0.0
	 */
	private static final BytePrefix DEFAULT_BYTE_PREFIX = BytePrefix.BINARY;

	/**
	 * <p>Serial version unique ID.</p>
	 * @since 1.0.0
	 */
	private static final long serialVersionUID = 5487436919618772105L;

	/**
	 * <p>{@code Locale} instance.</p>
	 * @since 1.0.0
	 */
	private final Locale locale;

	/**
	 * <p>Float precision.</p>
	 * @since 1.0.0
	 */
	private final int floatPrecision;

	/**
	 * <p>Whether to enable the strict precision or not.</p>
	 * @since 1.0.0
	 */
	private final boolean strictPrecision;

	/**
	 * <p>Formatter for {@code long} values.</p>
	 * @since 1.0.0
	 */
	private final NumberFormat longFormatter;

	/**
	 * <p>Formatter for {@code double} values.</p>
	 * @since 1.0.0
	 */
	private final DecimalFormat doubleFormatter;

	/**
	 * <p>Formatter for percent values.</p>
	 * @since 1.0.0
	 */
	private final NumberFormat percentFormatter;

	/**
	 * <p>Formatter for currency values.</p>
	 * @since 1.0.0
	 */
	private final NumberFormat currencyFormatter;

	/**
	 * <p>{@code Locale} delimiter.</p>
	 * @since 1.0.0
	 */
	private final String localeDelimiter;

	/**
	 * <p>Constructor with a custom {@code Locale} and the default float precision.</p>
	 * @param locale the custom {@code Locale}
	 * @throws NullPointerException if the {@code Locale} is {@code null}
	 * @since 1.0.0
	 */
	public StringFormatter(final Locale locale) {
		this(locale, DEFAULT_FLOAT_PRECISION);
	}

	/**
	 * <p>Constructor with custom {@code Locale} and float precision, and the default strict precision parameter.</p>
	 * @param locale the custom {@code Locale}
	 * @param floatPrecision the custom float precision
	 * @throws NullPointerException if the {@code Locale} is {@code null}
	 * @throws IllegalArgumentException if the float precision is lower than {@code 0}
	 * @since 1.0.0
	 */
	public StringFormatter(final Locale locale, final int floatPrecision) {
		this(locale, floatPrecision, DEFAULT_STRICT_PRECISION);
	}

	/**
	 * <p>Complete constructor with custom {@code Locale}, float precision and strict precision parameter.</p>
	 * @param locale the custom {@code Locale}
	 * @param floatPrecision the custom float precision
	 * @param strictPrecision the custom strict precision parameter
	 * @throws NullPointerException if the {@code Locale} is {@code null}
	 * @throws IllegalArgumentException if the float precision is lower than {@code 0}
	 * @since 1.0.0
	 */
	@SuppressWarnings("deprecation")
	public StringFormatter(final Locale locale, final int floatPrecision, final boolean strictPrecision) {
		Ensure.notNull("locale", locale);
		Ensure.greaterThanOrEqualTo("floatPrecision", floatPrecision, 0);
		this.locale = locale;
		this.floatPrecision = floatPrecision;
		this.strictPrecision = strictPrecision;
		longFormatter = NumberFormat.getIntegerInstance(locale);
		doubleFormatter = new DecimalFormat("###,##0." + Strings.repeat(strictPrecision ? '0' : '#', floatPrecision), new DecimalFormatSymbols(locale));
		percentFormatter = NumberFormat.getPercentInstance(locale);
		percentFormatter.setMaximumFractionDigits(floatPrecision);
		percentFormatter.setRoundingMode(RoundingMode.DOWN);
		if (strictPrecision) {
			percentFormatter.setMinimumFractionDigits(floatPrecision);
		} else {
			percentFormatter.setMinimumFractionDigits(0);
		}
		currencyFormatter = NumberFormat.getCurrencyInstance(locale);
		currencyFormatter.setMaximumFractionDigits(floatPrecision);
		if (strictPrecision) {
			currencyFormatter.setMinimumFractionDigits(floatPrecision);
		} else {
			currencyFormatter.setMinimumFractionDigits(0);
		}
		final var s = NumberFormat.getPercentInstance(locale).format(0L);
		localeDelimiter = s.substring(s.indexOf('0') + 1, s.indexOf('%'));
	}

	/**
	 * <p>Format a {@code int}/{@code long} value as a pretty {@code String}.</p>
	 * <p><b>Note</b>: The {@code Locale} attribute is used.</p>
	 * @param value the {@code long} value
	 * @return the {@code long} {@code String} representation
	 * @since 1.0.0
	 */
	public String format(final long value) {
		return longFormatter.format(value);
	}

	/**
	 * <p>Format a {@code float}/{@code double} value as a pretty {@code String}.</p>
	 * <p><b>Note</b>: {@code Locale}, float precision and strict precision parameter attributes are used.</p>
	 * @param value the {@code double} value
	 * @return the {@code double} {@code String} representation
	 * @since 1.0.0
	 */
	public String format(final double value) {
		return doubleFormatter.format(value);
	}

	/**
	 * <p>Format a number of bytes value such as a file size as a pretty {@code String} using the default
	 * {@code BytePrefix}.</p>
	 * <p><b>Note</b>: {@code Locale}, float precision and strict precision parameter attributes are used.</p>
	 * @param value the number of bytes value
	 * @return the number of bytes {@code String} representation
	 * @since 1.0.0
	 */
	public String formatBytes(final long value) {
		return formatBytes(value, DEFAULT_BYTE_PREFIX);
	}

	/**
	 * <p>Format a number of bytes value such as a file size as a pretty {@code String} using a custom
	 * {@code BytePrefix}.</p>
	 * <p><b>Note</b>: {@code Locale}, float precision and strict precision parameter attributes are used.</p>
	 * @param value the number of bytes value
	 * @param bytePrefix the {@code BytePrefix} to use
	 * @return the number of bytes {@code String} representation
	 * @throws NullPointerException if the {@code BytePrefix} is {@code null}
	 * @see <a href="https://stackoverflow.com/a/3758880">https://stackoverflow.com/a/3758880</a>
	 * @since 1.0.0
	 */
	public strictfp String formatBytes(final long value, final BytePrefix bytePrefix) {
		Ensure.notNull("bytePrefix", bytePrefix);
		final var absValue = Long.MIN_VALUE != value ? Math.abs(value) : Long.MAX_VALUE;
		if (bytePrefix.base > absValue) {
			return format((double) value) + localeDelimiter + "B";
		}
		var exponent = (int) (Math.log(absValue) / Math.log(bytePrefix.base));
		final var threshold = (long) (Math.pow(bytePrefix.base, exponent) * (bytePrefix.base - 5 / Math.pow(10.0d, floatPrecision + 1.0d)));
		if (6 > exponent && threshold <= absValue) {
			++exponent;
		}
		final var unit = UNITS[exponent - 1];
		final long fixedValue;
		if (4 < exponent) {
			fixedValue = value / bytePrefix.base;
			exponent -= 1;
		} else {
			fixedValue = value;
		}
		return format(fixedValue / Math.pow(bytePrefix.base, exponent))
				+ localeDelimiter
				+ (BytePrefix.BINARY == bytePrefix ? Character.toUpperCase(unit) + "i" : unit)
				+ "B";
	}

	/**
	 * <p>Format a percent value as a pretty {@code String}.</p>
	 * <p><b>Note</b>: {@code Locale}, float precision and strict precision parameter attributes are used.</p>
	 * @param progression the progression value
	 * @param total the total value
	 * @return the percent {@code String} representation
	 * @throws IllegalArgumentException if the progression is lower than {@code 0} or greater than the total
	 * @since 1.0.0
	 */
	public String formatPercent(final double progression, final double total) {
		Ensure.between("progression", progression, 0.0d, total);
		return percentFormatter.format(progression / total);
	}

	/**
	 * <p>Format a currency value as a pretty {@code String}, the currency type is the one from the {@code Locale}.</p>
	 * <p><b>Note</b>: {@code Locale}, float precision and strict precision parameter attributes are used.</p>
	 * @param value the currency value
	 * @return the currency {@code String} representation
	 * @since 1.0.0
	 */
	public String formatCurrency(final double value) {
		return currencyFormatter.format(value);
	}

	@Override
	public boolean equals(final Object object) {
		if (this == object) {
			return true;
		}
		if (!(object instanceof StringFormatter)) {
			return false;
		}
		final var other = (StringFormatter) object;
		return Equals.equals(locale, other.locale)
				&& Equals.equals(floatPrecision, other.floatPrecision)
				&& Equals.equals(strictPrecision, other.strictPrecision);
	}

	@Override
	public int hashCode() {
		return HashCode.of(
				HashCode.hashCode(locale),
				HashCode.hashCode(floatPrecision),
				HashCode.hashCode(strictPrecision)
		);
	}

	@Override
	public String toString() {
		return ToString.of(
				this,
				Pair.of("locale", ToString.toString(locale)),
				Pair.of("floatPrecision", ToString.toString(floatPrecision)),
				Pair.of("strictPrecision", ToString.toString(strictPrecision))
		);
	}

	/**
	 * <p>Get the {@code Locale}.</p>
	 * @return the {@code Locale}
	 * @since 1.0.0
	 */
	public Locale getLocale() {
		return locale;
	}

	/**
	 * <p>Get the float precision.</p>
	 * @return the float precision
	 * @since 1.0.0
	 */
	public int getFloatPrecision() {
		return floatPrecision;
	}

	/**
	 * <p>Whether the strict precision is enabled or not.</p>
	 * @return {@code true} if the strict precision is enabled
	 * @since 1.0.0
	 */
	public boolean hasStrictPrecision() {
		return strictPrecision;
	}
}<|MERGE_RESOLUTION|>--- conflicted
+++ resolved
@@ -91,23 +91,19 @@
 	 * <p>Default float precision.</p>
 	 * @since 1.0.0
 	 */
-<<<<<<< HEAD
 	static final int DEFAULT_FLOAT_PRECISION = 2;
-=======
+
+	/**
+	 * <p>Default value to enable the strict precision or not.</p>
+	 * @since 1.0.0
+	 */
+	static final boolean DEFAULT_STRICT_PRECISION = false;
+
+	/**
+	 * <p>Units suffixes.</p>
+	 * @since 1.0.0
+	 */
 	private static final char[] UNITS = {'k', 'M', 'G', 'T', 'P', 'E', 'Z', 'Y'};
->>>>>>> 5f1ed61f
-
-	/**
-	 * <p>Default value to enable the strict precision or not.</p>
-	 * @since 1.0.0
-	 */
-	static final boolean DEFAULT_STRICT_PRECISION = false;
-
-	/**
-	 * <p>Units suffixes.</p>
-	 * @since 1.0.0
-	 */
-	private static final String[] UNITS = {"k", "M", "G", "T", "P", "E", "Z", "Y"};
 
 	/**
 	 * <p>Default {@code BytePrefix}.</p>
